defaults:
    - override hydra/launcher: basic

# environment
# task: cluster_v2
task: alex_exp

exp_name: spread_exp

panelty: -200
time_step: 0.25
# world_name: "21_05"
# world_name: ???
save_name: ???
world_name: ???

# evaluation
checkpoint: ???
eval_episodes: 1000
eval_freq: 10

<<<<<<< HEAD



=======
ptsb: false


>>>>>>> f44f11bc
steps: 10_0000
batch_size: 256
reward_coef: 0.1
value_coef: 0.1
consistency_coef: 20
rho: 0.5
lr: 3e-4
enc_lr_scale: 0.3
grad_clip_norm: 20
tau: 0.01
discount_denom: 5
discount_min: 0.95
discount_max: 0.995
buffer_size: 1_000_000
data_dir: ???

# planning
mpc: true
iterations: 6
num_samples: 512
num_elites: 64
num_pi_trajs: 24
horizon: 3
min_std: 0.05
max_std: 2
temperature: 0.5


# actor
log_std_min: -10
log_std_max: 2
entropy_coef: 1e-4

# critic
num_bins: 101
vmin: -10
vmax: +10

# architecture
model_size: 5
num_enc_layers: 2
enc_dim: 256
mlp_dim: 512
latent_dim: 512
task_dim: 96
num_q: 5
dropout: 0.01
simnorm_dim: 8

# logging
wandb_project: ???
wandb_entity: ???
wandb_silent: false
disable_wandb: true
save_csv: true

# misc
save_video: false
save_agent: true
seed: ???

# convenience
work_dir: ???
task_title: ???
multitask: ???
tasks: ???
obs_shape: ???
action_dim: ???
episode_length: 300
action_dims: ???
seed_steps: 1000
bin_size: ???<|MERGE_RESOLUTION|>--- conflicted
+++ resolved
@@ -2,9 +2,11 @@
     - override hydra/launcher: basic
 
 # environment
+# task: vp-tdmpc2-v2(<0.5)
 # task: cluster_v2
 task: alex_exp
-
+# task: cellworld_baseline_tdmpc
+# task: cellworld_ptsb_baseline_tdmpc
 exp_name: spread_exp
 
 panelty: -200
@@ -17,17 +19,11 @@
 # evaluation
 checkpoint: ???
 eval_episodes: 1000
-eval_freq: 10
+eval_freq: 1000
 
-<<<<<<< HEAD
-
-
-
-=======
 ptsb: false
 
 
->>>>>>> f44f11bc
 steps: 10_0000
 batch_size: 256
 reward_coef: 0.1
@@ -46,7 +42,7 @@
 
 # planning
 mpc: true
-iterations: 6
+iterations: 5
 num_samples: 512
 num_elites: 64
 num_pi_trajs: 24
